--- conflicted
+++ resolved
@@ -77,17 +77,11 @@
 
 You pass the expiration time as a UTC UNIX timestamp (an int). For example:
 
-<<<<<<< HEAD
 ```ruby
-token = JWT.encode({'exp': 1371720939}, 'secret')
+token = JWT.encode({'exp' => 1371720939}, 'secret')
 # or
-token = JWT.encode({'exp': Time.now.to_i}, 'secret')
+token = JWT.encode({'exp' => Time.now.to_i}, 'secret')
 ```
-=======
-    JWT.encode({'exp' => 1371720939}, 'secret')
-
-    JWT.encode({'exp' => Time.now.to_i()}, 'secret')
->>>>>>> 078ac1b4
 
 Expiration time is automatically verified in `JWT.decode()` and raises `JWT::ExpiredSignature` if the expiration time is in the past:
 
@@ -105,41 +99,22 @@
 
 JWT also supports the leeway part of the expiration time definition, which means you can validate a expiration time which is in the past but not very far. For example, if you have a JWT payload with a expiration time set to 30 seconds after creation but you know that sometimes you will process it after 30 seconds, you can set a leeway of 10 seconds in order to have some margin:
 
-<<<<<<< HEAD
 ```ruby
-token = JWT.encode({'exp': Time.now.to_i + 30}, 'secret')
+token = JWT.encode({'exp' => Time.now.to_i + 30}, 'secret')
 sleep(32)
 # token is now expired
 # but with some leeway, it will still validate
 JWT.decode(token, 'secret', true, {:leeway => 10})
 ```
-=======
-    jwt_payload = JWT.encode({'exp' => Time.now.to_i + 30}, 'secret')
-    sleep(32)
-    # jwt_payload is now expired
-    # But with some leeway, it will still validate
-    JWT.decode(jwt_payload, 'secret', true, {:leeway => 10})
->>>>>>> 078ac1b4
 
 ### Not Before Time Claim
 
 You pass the not before time as a UTC UNIX timestamp (an int). For example:
 ```ruby
-token = JWT.encode({'nbf': 1371720939}, 'secret')
+token = JWT.encode({'nbf' => 1371720939}, 'secret')
 # or
-token = JWT.encode({'nbf': Time.now.to_i}, 'secret')
+token = JWT.encode({'nbf' => Time.now.to_i}, 'secret')
 ```
-
-<<<<<<< HEAD
-Not before time is automatically verified in `JWT.decode()` and raises `JWT::ImmatureSignature` if the not before time is in the future:
-=======
-    JWT.encode({'nbf' => 1371720939}, 'secret')
-
-    JWT.encode({'nbf' => Time.now.to_i()}, 'secret')
-
-Not before time is automatically verified in `JWT.decode()` and raises
-`JWT::ImmatureSignature` if the not before time is in the future:
->>>>>>> 078ac1b4
 
 ```ruby
 begin
@@ -155,21 +130,13 @@
 
 In a similar way to the expiration time claim, the not before time claim supports the leeway option.
 
-<<<<<<< HEAD
 ```ruby
-token = JWT.encode({'nbf': Time.now.to_i + 30}, 'secret')
+token = JWT.encode({'nbf' => Time.now.to_i + 30}, 'secret')
 sleep(25)
 # token is now immature
 # but with some leeway, it will still validate
 JWT.decode(token, 'secret', true, {:leeway => 10})
 ```
-=======
-    jwt_payload = JWT.encode({'nbf' => Time.now.to_i + 30}, 'secret')
-    sleep(25)
-    # jwt_payload is now immature
-    # But with some leeway, it will still validate
-    JWT.decode(jwt_payload, 'secret', true, {:leeway => 10})
->>>>>>> 078ac1b4
 
 # Development and Tests
 
