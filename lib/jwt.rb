--- conflicted
+++ resolved
@@ -157,15 +157,6 @@
       verify_signature(algo, key, signing_input, signature)
     end
 
-<<<<<<< HEAD
-    validate_signature(payload, options) if options[:verify_expiration] && payload.include?('exp')
-    validate_nbf(payload, options) if options[:verify_not_before] && payload.include?('nbf')
-    validate_iss(payload, options) if options[:verify_iss] && payload.include?('iss')
-    validate_iat(payload, options) if options[:verify_iat] && payload.include?('iat')
-    validate_aud(payload, options) if options[:verify_aud] && payload.include?('aud')
-    validate_sub(payload, options) if options[:verify_sub] && payload.include?('sub')
-    validate_jti(payload, options, key) if options[:verify_jti] && payload.include?('jti')
-=======
     if options[:verify_expiration] && payload.include?('exp')
       raise JWT::ExpiredSignature.new('Signature has expired') unless payload['exp'].to_i > (Time.now.to_i - options[:leeway])
     end
@@ -192,42 +183,8 @@
       raise JWT::InvalidJtiError.new('need iat for verify jwt id') unless payload.include?('iat')
       raise JWT::InvalidJtiError.new('Not a uniq jwt id') unless options['jti'].to_s == Digest::MD5.hexdigest("#{key}:#{payload['iat']}")
     end
->>>>>>> fbda12b2
 
     return payload,header
-  end
-
-  def validate_jti(payload, options, key)
-    raise JWT::InvalidJtiError.new('need iat for verify jwt id') unless payload.include?('iat')
-    raise JWT::InvalidJtiError.new('Not a uniq jwt id') unless options['jti'].to_s == Digest::MD5.hexdigest("#{key}:#{payload['iat']}")
-  end
-
-  def validate_sub(payload, options)
-    raise JWT::InvalidSubError.new("Invalid subject. Expected #{options['sub']}, received #{payload['sub']}") unless payload['sub'].to_s == options['sub'].to_s
-  end
-
-  def validate_aud(payload, options)
-    if payload['aud'].is_a?(Array)
-      raise JWT::InvalidAudError.new('Invalid audience') unless payload['aud'].include?(options['aud'])
-    else
-      raise JWT::InvalidAudError.new("Invalid audience. Expected #{options['aud']}, received #{payload['aud']}") unless payload['aud'].to_s == options['aud'].to_s
-    end
-  end
-
-  def validate_iat(payload, options)
-    raise JWT::InvalidIatError.new('Invalid iat') unless (payload['iat'].is_a?(Integer) and payload['iat'].to_i <= Time.now.to_i)
-  end
-
-  def validate_signature(payload, options)
-    raise JWT::ExpiredSignature.new('Signature has expired') unless payload['exp'].to_i > (Time.now.to_i - options[:leeway])
-  end
-
-  def validate_nbf(payload, options)
-    raise JWT::ImmatureSignature.new('Signature nbf has not been reached') unless payload['nbf'].to_i < (Time.now.to_i + options[:leeway])
-  end
-
-  def validate_iss(payload, options)
-    raise JWT::InvalidIssuerError.new("Invalid issuer. Expected #{options['iss']}, received #{payload['iss']}") unless payload['iss'].to_s == options['iss'].to_s
   end
 
   def signature_algorithm_and_key(header, key, &keyfinder)
